--- conflicted
+++ resolved
@@ -14,11 +14,7 @@
     runs-on: ubuntu-latest
     strategy:
       matrix:
-<<<<<<< HEAD
-        go-version: [ 1.20.x, 1.21.x ]
-=======
         go-version: [ 1.21.4 ]
->>>>>>> 6108b26e
     steps:
     - name: Check out code into the Go module directory
       uses: actions/checkout@v3
